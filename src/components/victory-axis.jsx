--- conflicted
+++ resolved
@@ -347,30 +347,6 @@
     };
   }
 
-<<<<<<< HEAD
-=======
-  getTickProperties() {
-    const style = this.style.ticks;
-    const tickSpacing = style.size + style.padding;
-    const sign = orientationSign[this.orientation];
-    return this.isVertical ? {
-      x: sign * tickSpacing,
-      x2: sign * style.size,
-      y: 0,
-      y2: 0,
-      textAnchor: sign < 0 ? "end" : "start",
-      verticalAnchor: "middle"
-    } : {
-      x: 0,
-      x2: 0,
-      y: sign * tickSpacing,
-      y2: sign * style.size,
-      textAnchor: "middle",
-      verticalAnchor: sign < 0 ? "end" : "start"
-    };
-  }
-
->>>>>>> 2ca89eef
   getTransform(props) {
     const translate = {
       top: [0, this.offset.y],
@@ -389,7 +365,6 @@
       x1: this.padding.left,
       x2: this.props.width - this.padding.right
     };
-<<<<<<< HEAD
     props.key = "line";
     props.style = this.style.axis;
     return line ?
@@ -398,13 +373,6 @@
   }
 
   renderTicks() {
-=======
-    return <line {...props} style={this.style.axis}/>;
-  }
-
-  renderTicks() {
-    const props = this.getTickProperties(this.props);
->>>>>>> 2ca89eef
     const tickFormat = this.getTickFormat(this.props);
     // determine the position and translation of each tick
     return _.map(this.ticks, (tick, index) => {
@@ -413,10 +381,8 @@
         `translate(0, ${position})` :
         `translate(${position}, 0)`;
       return (
-<<<<<<< HEAD
         <Tick key={`tick-${index}`}
           transform={transform}
-          position={position}
           tick={this.stringTicks ? this.props.tickValues[tick - 1] : tick}
           orientation={this.orientation}
           style={{
@@ -426,20 +392,6 @@
         >
           {tickFormat.call(this, tick, index)}
         </Tick>
-=======
-        <g key={`tick-${index}`} transform={transform}>
-          <line x2={props.x2} y2={props.y2} style={this.style.ticks}/>
-          <VictoryLabel
-            x={props.x}
-            y={props.y}
-            style={this.style.tickLabels}
-            textAnchor={props.textAnchor}
-            verticalAnchor={props.verticalAnchor}
-          >
-            {tickFormat.call(this, tick, index)}
-          </VictoryLabel>
-        </g>
->>>>>>> 2ca89eef
       );
     });
   }
@@ -472,7 +424,6 @@
     });
   }
 
-<<<<<<< HEAD
   renderLabel(label) {
     const sign = orientationSign[this.orientation];
     const hPadding = this.padding.left + this.padding.right;
@@ -534,28 +485,6 @@
     if (!roles.grid) {
       // If no `grid` elements were found, render default grid lines.
       children.unshift(...this.renderGrid());
-=======
-  renderLabel() {
-    if (this.props.label) {
-      const sign = orientationSign[this.orientation];
-      const hPadding = this.padding.left + this.padding.right;
-      const vPadding = this.padding.top + this.padding.bottom;
-      const x = this.isVertical ?
-        -((this.props.height - vPadding) / 2) - this.padding.top :
-        ((this.props.width - hPadding) / 2) + this.padding.left;
-      return (
-        <VictoryLabel
-          x={x}
-          y={sign * this.labelPadding}
-          textAnchor="middle"
-          verticalAnchor={sign < 0 ? "end" : "start"}
-          style={this.style.axisLabel}
-          transform={this.isVertical ? "rotate(-90)" : ""}
-        >
-          {this.props.label}
-        </VictoryLabel>
-      );
->>>>>>> 2ca89eef
     }
     return children;
   }
