--- conflicted
+++ resolved
@@ -20,24 +20,14 @@
     "test": "builder run npm:test"
   },
   "dependencies": {
-<<<<<<< HEAD
     "builder": "~2.4.0",
-    "builder-victory-component": "~0.1.0",
-=======
-    "builder": "~2.1.4",
     "builder-victory-component": "~0.1.2",
-    "d3-scale": "^0.3.0",
->>>>>>> 7d794028
     "victory-animation": "^0.0.13",
     "victory-label": "^0.1.8",
     "victory-util": "^2.1.0"
   },
   "devDependencies": {
-<<<<<<< HEAD
-    "builder-victory-component-dev": "~0.1.0",
-=======
     "builder-victory-component-dev": "~0.1.2",
->>>>>>> 7d794028
     "chai": "^3.2.0",
     "d3-scale": "^0.3.0",
     "mocha": "^2.3.3",
